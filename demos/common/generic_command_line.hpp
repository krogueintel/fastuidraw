--- conflicted
+++ resolved
@@ -40,16 +40,23 @@
 #include <set>
 #include <string>
 #include <sstream>
-<<<<<<< HEAD
-#include <assert.h>
-=======
 #include <ciso646>
-#include <fastuidraw/util/util.hpp>
->>>>>>> fdbf9f6d
 
 class command_line_register;
 class command_line_argument;
 
+class NonCopyable
+{
+public:
+  NonCopyable(void)
+  {}
+
+private:
+  NonCopyable(const NonCopyable &obj) = delete;
+
+  NonCopyable&
+  operator=(const NonCopyable &rhs) = delete;
+};
 
 //!\class command_line_register
 /*!
@@ -58,7 +65,7 @@
   children's check_arg() method to get the values
   from a command line argument list.
  */
-class command_line_register
+class command_line_register:NonCopyable
 {
 public:
   command_line_register(void)
@@ -89,7 +96,7 @@
   A command_line_argument reads from an argument
   list to set a value.
  */
-class command_line_argument
+class command_line_argument:NonCopyable
 {
 public:
   explicit
@@ -102,7 +109,7 @@
 
   command_line_argument(void):
     m_location(-1),
-    m_parent(NULL)
+    m_parent(nullptr)
   {}
 
   virtual
@@ -111,8 +118,6 @@
   void
   attach(command_line_register &p)
   {
-    assert(m_parent==NULL);
-
     m_parent=&p;
     m_location=m_parent->m_children.size();
     m_parent->m_children.push_back(this);
