--- conflicted
+++ resolved
@@ -44,13 +44,9 @@
     {
       command_line_argument *p(*iter);
 
-<<<<<<< HEAD
-      if(p!=NULL)
-=======
       if (p!=nullptr)
->>>>>>> fdbf9f6d
-        {
-          p->m_parent=NULL;
+        {
+          p->m_parent=nullptr;
           p->m_location=-1;
         }
     }
@@ -89,11 +85,7 @@
         {
            command_line_argument *p(m_children[i]);
 
-<<<<<<< HEAD
-           if(p!=NULL)
-=======
            if (p!=nullptr)
->>>>>>> fdbf9f6d
              {
                int incr;
 
@@ -124,11 +116,7 @@
     {
        command_line_argument *p(*iter);
 
-<<<<<<< HEAD
-       if(p!=NULL)
-=======
        if (p!=nullptr)
->>>>>>> fdbf9f6d
          {
            ostr << " ";
            p->print_command_line_description(ostr);
@@ -149,11 +137,7 @@
     {
        command_line_argument *p(*iter);
 
-<<<<<<< HEAD
-       if(p!=NULL)
-=======
        if (p!=nullptr)
->>>>>>> fdbf9f6d
          {
            p->print_detailed_description(ostr);
          }
@@ -166,13 +150,9 @@
 command_line_argument::
 ~command_line_argument()
 {
-<<<<<<< HEAD
-  if(m_parent!=NULL and m_location>=0)
-=======
   if (m_parent!=nullptr and m_location>=0)
->>>>>>> fdbf9f6d
-    {
-      m_parent->m_children[m_location]=NULL;
+    {
+      m_parent->m_children[m_location]=nullptr;
     }
 }
 
